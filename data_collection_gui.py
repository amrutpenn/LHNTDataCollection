import pygame
import sys
import time
from brainflow.board_shim import BoardShim, BrainFlowInputParams, BoardIds
from checkbox import Checkbox

def save_data():
    """
    Placeholder function for saving EEG data.
    Implement data saving logic here.
    """
    pass  # To be implemented later

def main():
    # Initialize BrainFlow
    BoardShim.enable_dev_board_logger()
    params = BrainFlowInputParams()
    board_id = BoardIds.SYNTHETIC_BOARD.value
    board = BoardShim(board_id, params)
    board.prepare_session()
    board.start_stream()
    print("BrainFlow streaming started...")

    # Initialize Pygame
    pygame.init()
    infoObject = pygame.display.Info()
    screen = pygame.display.set_mode((infoObject.current_w, infoObject.current_h), pygame.FULLSCREEN)
    pygame.display.set_caption("Motor Imagery Task")

    # Colors
    BLACK = (0, 0, 0)
    WHITE = (255, 255, 255)
    GREEN = (0, 255, 0)
    RED = (255, 0, 0)

    # Fonts
    large_font = pygame.font.SysFont(None, 200)
    medium_font = pygame.font.SysFont(None, 100)
    small_font = pygame.font.SysFont(None, 50)

    # Control Variables
    running = True
    in_menu = True
    in_input = False
    in_trial_menu = False
<<<<<<< HEAD
    in_questionaire_subject = False
    direction = 'left'  # Start with 'left' and alternate
=======
    in_after_session_menu = False
>>>>>>> f717c157
    trial_number = 1
    total_trials = 1 # Default number of trials
    time_between_sessions = 180 # number of seconds to wait between sessions of data collection
    start_enable_time = time.time() # the time at/after which the start button is enabled
    

    # Bar Settings
    green_bar_width = 20
    green_bar_height = 200
    loading_bar_thickness = 30
    arrow_offset_y = 100  # Move arrow up by 100 pixels

    # Positions for Green Bars
    left_green_bar_pos = (100, infoObject.current_h // 2 - green_bar_height // 2)
    right_green_bar_pos = (infoObject.current_w - 100 - green_bar_width, infoObject.current_h // 2 - green_bar_height // 2)

    # Center Position
    center_pos = (infoObject.current_w // 2, infoObject.current_h // 2)

    # Clock
    clock = pygame.time.Clock()

    # Input Variables
    input_text = ""
    input_error = False

    # Questionaire data
    identity_index = 0
    free_response_index = 0
    identity_answers = ["", "", ""]
    free_response_answers = ["", ""]
    button_answers = [-1, -1, -1]
    questionaire_answers = {}

    # Questionaire Button Positioning
    height_delta = infoObject.current_h // 11
    width_delta = infoObject.current_w // 11

    stim_button = Checkbox(screen, width_delta, height_delta * 2, 0, caption='0 mg', font_color=(255, 255, 255))
    stim_button2 = Checkbox(screen, width_delta * 3, height_delta * 2, 1, caption='< 50 mg', font_color=(255, 255, 255))
    stim_button3 = Checkbox(screen, width_delta * 5, height_delta * 2, 2, caption='50 - 100 mg', font_color=(255, 255, 255))
    stim_button4 = Checkbox(screen, width_delta * 7, height_delta * 2, 3, caption='100 - 150 mg', font_color=(255, 255, 255))
    stim_button5 = Checkbox(screen, width_delta * 9, height_delta * 2, 4, caption='> 150 mg', font_color=(255, 255, 255))

    stimulant_boxes = []
    stimulant_boxes.append(stim_button)
    stimulant_boxes.append(stim_button2)
    stimulant_boxes.append(stim_button3)
    stimulant_boxes.append(stim_button4)
    stimulant_boxes.append(stim_button5)

    meal_button = Checkbox(screen, width_delta, height_delta * 4, 5, caption='No meal', font_color=(255, 255, 255))
    meal_button2 = Checkbox(screen, width_delta * 3, height_delta * 4, 6, caption='Light meal', font_color=(255, 255, 255))
    meal_button3 = Checkbox(screen, width_delta * 5, height_delta * 4, 7, caption='Medium meal', font_color=(255, 255, 255))
    meal_button4 = Checkbox(screen, width_delta * 7, height_delta * 4, 8, caption='Heavy meal', font_color=(255, 255, 255))
    meal_button5 = Checkbox(screen, width_delta * 9, height_delta * 4, 9, caption='Not sure', font_color=(255, 255, 255))

    meal_boxes = []
    meal_boxes.append(meal_button)
    meal_boxes.append(meal_button2)
    meal_boxes.append(meal_button3)
    meal_boxes.append(meal_button4)
    meal_boxes.append(meal_button5)

    yes_exercise = Checkbox(screen, width_delta * 5, height_delta * 8, 10, caption='yes', font_color=(255, 255, 255))
    no_exercise = Checkbox(screen, width_delta * 6, height_delta * 8, 11, caption='no', font_color=(255, 255, 255))

    exercise_bool_boxes = []
    exercise_bool_boxes.append(yes_exercise)
    exercise_bool_boxes.append(no_exercise)

    while running:
        direction = 'left'  # Start with 'left' and alternate
        if in_menu:
            # Display Main Menu
            screen.fill(BLACK)
            title_text = large_font.render("EEG Motor Imagery", True, WHITE)
            start_text = medium_font.render("Press S to Start", True, GREEN)
            set_text = medium_font.render("Press N to Set Number", True, WHITE)
            quit_text = medium_font.render("Press Q to Quit", True, RED)
            trials_text = small_font.render(f"Total Trials: {total_trials}", True, WHITE)
            wait_text = small_font.render(f"You have to wait {round(start_enable_time - time.time())} seconds before starting!", True, WHITE)

            # Positioning Text
            title_rect = title_text.get_rect(center=(infoObject.current_w // 2, infoObject.current_h // 4))
            start_rect = start_text.get_rect(center=(infoObject.current_w // 2, infoObject.current_h // 2 - 50))
            set_rect = set_text.get_rect(center=(infoObject.current_w // 2, infoObject.current_h // 2 + 50))
            quit_rect = quit_text.get_rect(center=(infoObject.current_w // 2, infoObject.current_h // 2 + 150))
            trials_rect = trials_text.get_rect(center=(infoObject.current_w // 2, infoObject.current_h // 2 - 150))
            wait_rect = wait_text.get_rect(center=(infoObject.current_w // 2, infoObject.current_h // 2 + 250))

            # Blit Text to Screen
            screen.blit(title_text, title_rect)
            screen.blit(start_text, start_rect)
            screen.blit(set_text, set_rect)
            screen.blit(quit_text, quit_rect)
            screen.blit(trials_text, trials_rect)
            if (start_enable_time > time.time()): # If the start button is currently disabled
                screen.blit(wait_text, wait_rect)
            pygame.display.flip()

            for event in pygame.event.get():
                if event.type == pygame.QUIT:
                    running = False
                elif event.type == pygame.KEYDOWN:
<<<<<<< HEAD
                    if event.key == pygame.K_s:
                        in_menu = False
                        in_questionaire_subject = True
=======
                    if event.key == pygame.K_s: 
                        if time.time() >= start_enable_time:
                            in_menu = False
>>>>>>> f717c157
                    elif event.key == pygame.K_n:
                        in_input = True
                        in_menu = False
                        input_text = ""
                        input_error = False
                    elif event.key == pygame.K_q:
                        running = False

        elif in_questionaire_subject:

            screen.fill(BLACK)

            # Form questions from questionaire
            first_name_text = medium_font.render("Enter first name", True, WHITE)
            last_name_text = medium_font.render("Enter last name", True, WHITE)
            eid_text = medium_font.render("Enter eid", True, WHITE)

            # Position for questions
            height_delta = infoObject.current_h // 6
            first_name_rect = first_name_text.get_rect(center=(infoObject.current_w // 2, height_delta))
            last_name_rect = last_name_text.get_rect(center=(infoObject.current_w // 2, height_delta * 3))
            eid_rect = eid_text.get_rect(center=(infoObject.current_w // 2, height_delta * 5))

            # Form answers for questionaire
            first_name_response = medium_font.render(identity_answers[0], True, WHITE)
            last_name_response = medium_font.render(identity_answers[1], True, WHITE)
            eid_response = medium_font.render(identity_answers[2], True, WHITE)

            # Position for answer
            first_name_response_rect = first_name_response.get_rect(center=(infoObject.current_w // 2, height_delta * 2))
            last_name_response_rect = last_name_response.get_rect(center=(infoObject.current_w // 2, height_delta * 4))
            eid_response_rect = eid_response.get_rect(center=(infoObject.current_w // 2, height_delta * 6))

            # Blit Text to Screen
            screen.blit(first_name_text, first_name_rect)
            screen.blit(last_name_text, last_name_rect)
            screen.blit(eid_text, eid_rect)
                        
            screen.blit(first_name_response, first_name_response_rect)
            screen.blit(last_name_response, last_name_response_rect)
            screen.blit(eid_response, eid_response_rect)
            pygame.display.flip()

            # Subject info page handling
            for event in pygame.event.get():
                if event.type == pygame.QUIT:
                    running = False
                    break
                elif event.type == pygame.KEYDOWN:
                    if event.key == pygame.K_ESCAPE:
                        running = False
                        break
                    # Change question selection
                    if event.key == pygame.K_DOWN and identity_index < 2:
                        identity_index += 1
                    elif event.key == pygame.K_UP and identity_index > 0:
                        identity_index -= 1
                    elif event.key == pygame.K_BACKSPACE:
                        identity_answers[identity_index] = identity_answers[identity_index] [:-1]
                    elif event.key == pygame.K_RETURN:
                        in_questionaire_subject = False 
                        in_questionaire_physiological = True
                        #TODO: Check for prev subject name to skip over questionaire
                    else:
                        identity_answers[identity_index] += event.unicode


        elif in_questionaire_physiological:

            screen.fill(BLACK)

            # Multiple Choice Questions
            stimulant_text = small_font.render("How much stimulant (e.g. caffiene) have you consumed in the past 12 hours?", True, WHITE)
            meal_text = small_font.render("Have you consumed a light, medium, or heavy meal in the past 12 hours?", True, WHITE)
            exercise_text = small_font.render("Have you exercised in the past 12 hours?", True, WHITE)

            # Free Response Questions
            food_description_text = small_font.render("Describe what you ate in detail to the best of your ability, include portion size if possible", True, WHITE)
            exercise_type_text = small_font.render("If you have exercised, please describe what you did and how long it was. N/A if no exercise", True, WHITE) 

            # Free Response Answers
            food_response = small_font.render(free_response_answers[0], True, WHITE)
            exercise_response = small_font.render(free_response_answers[1], True, WHITE)

            food_response_rect = food_response.get_rect(center=(infoObject.current_w // 2, height_delta * 6))
            exercise_response_rect = exercise_response.get_rect(center=(infoObject.current_w // 2, height_delta * 10))

            # Question Positioning
            height_delta = infoObject.current_h // 11
            stimulant_rect = stimulant_text.get_rect(center=(infoObject.current_w // 2, height_delta))
            meal_rect = meal_text.get_rect(center=(infoObject.current_w // 2, height_delta * 3))
            food_description_rect = food_description_text.get_rect(center=(infoObject.current_w // 2, height_delta * 5))
            exercise_rect = exercise_text.get_rect(center=(infoObject.current_w // 2, height_delta * 7))
            exercise_type_rect = exercise_type_text.get_rect(center=(infoObject.current_w // 2, height_delta * 9))

            screen.blit(stimulant_text, stimulant_rect)
            screen.blit(meal_text, meal_rect)
            screen.blit(food_description_text, food_description_rect)
            screen.blit(exercise_text, exercise_rect)
            screen.blit(exercise_type_text, exercise_type_rect)

            screen.blit(food_response, food_response_rect)
            screen.blit(exercise_response, exercise_response_rect)


            all_boxes = []
            all_boxes.append(stimulant_boxes)
            all_boxes.append(meal_boxes)
            all_boxes.append(exercise_bool_boxes)
            for box_holder in all_boxes:
                for box in box_holder:
                    box.render_checkbox()
            pygame.display.flip()
            
            
            # Loop
            # Subject info page handling
            for event in pygame.event.get():
                if event.type == pygame.QUIT:
                    running = False
                    break
                elif event.type == pygame.MOUSEBUTTONDOWN:
                        for box_holder in all_boxes:
                            for box in box_holder:
                                box.update_checkbox(event)
                                if box.checked:  # If this box is checked
                                    for b in box_holder:
                                        if b != box:
                                            b.checked = False  # Uncheck other boxes
                elif event.type == pygame.KEYDOWN:
                    if event.key == pygame.K_ESCAPE:
                        running = False
                        break
                    # Change question selection
                    if event.key == pygame.K_DOWN and free_response_index < 1:
                        free_response_index += 1
                    elif event.key == pygame.K_UP and free_response_index > 0:
                        free_response_index -= 1
                    elif event.key == pygame.K_BACKSPACE:
                        free_response_answers[free_response_index] = free_response_answers[free_response_index] [:-1]
                    elif event.key == pygame.K_RETURN:
                        for ind, box_holder in enumerate(all_boxes):
                            for count, box in enumerate(box_holder):
                                if box.checked:
                                    button_answers[ind] = count
                        in_questionaire_physiological = False
                    else:
                        free_response_answers[free_response_index] += event.unicode

        elif in_input:
            # Display Input Menu for Setting Number of Trials
            screen.fill(BLACK)
            prompt_text = medium_font.render("Enter Number of Recordings (Even):", True, WHITE)
            input_display = medium_font.render(input_text, True, GREEN if not input_error else RED)
            instructions_text = small_font.render("Press Enter to Confirm", True, WHITE)

            # Positioning Text
            prompt_rect = prompt_text.get_rect(center=(infoObject.current_w // 2, infoObject.current_h // 3))
            input_rect = input_display.get_rect(center=(infoObject.current_w // 2, infoObject.current_h // 2))
            instructions_rect = instructions_text.get_rect(center=(infoObject.current_w // 2, infoObject.current_h // 2 + 100))

            # Blit Text to Screen
            screen.blit(prompt_text, prompt_rect)
            screen.blit(input_display, input_rect)
            screen.blit(instructions_text, instructions_rect)
            pygame.display.flip()

            for event in pygame.event.get():
                if event.type == pygame.QUIT:
                    running = False
                    break
                elif event.type == pygame.KEYDOWN:
                    if event.key == pygame.K_ESCAPE:
                        running = False
                        break
                    elif event.key == pygame.K_RETURN:
                        if input_text.isdigit():
                            entered_number = int(input_text)
                            if entered_number > 0:
                                if entered_number % 2 != 0:
                                    entered_number += 1  # Make it even
                                    input_error = True
                                total_trials = entered_number
                                in_input = False
                                in_menu = True
                            else:
                                input_error = True
                        else:
                            input_error = True
                    elif event.key == pygame.K_BACKSPACE:
                        input_text = input_text[:-1]
                    elif event.unicode.isdigit():
                        input_text += event.unicode

        elif in_trial_menu: 
            # Display Trial Menu (Accessible via 'M' during trials)
            screen.fill(BLACK)
            menu_title = medium_font.render("Trial Menu", True, WHITE)
            quit_text = medium_font.render("Press Q to Quit", True, RED)
            resume_text = medium_font.render("Press R to Resume", True, GREEN)

            # Positioning Text
            menu_title_rect = menu_title.get_rect(center=(infoObject.current_w // 2, infoObject.current_h // 3))
            quit_rect = quit_text.get_rect(center=(infoObject.current_w // 2, infoObject.current_h // 2))
            resume_rect = resume_text.get_rect(center=(infoObject.current_w // 2, infoObject.current_h // 2 + 100))

            # Blit Text to Screen
            screen.blit(menu_title, menu_title_rect)
            screen.blit(quit_text, quit_rect)
            screen.blit(resume_text, resume_rect)
            pygame.display.flip()

            for event in pygame.event.get():
                if event.type == pygame.QUIT:
                    running = False
                elif event.type == pygame.KEYDOWN:
                    if event.key == pygame.K_q:
                        running = False
                    elif event.key == pygame.K_r:
                        in_trial_menu = False
        elif in_after_session_menu:

            # Display After Session Menu
            screen.fill(BLACK)
            question_text = large_font.render("Do you want to continue?", True, WHITE)
            continue_text = medium_font.render("Press Y to continue", True, GREEN)
            quit_text = medium_font.render("Press N to exit", True, RED)

            # Positioning Text
            question_rect = question_text.get_rect(center=(infoObject.current_w // 2, infoObject.current_h // 4))
            continue_rect = continue_text.get_rect(center=(infoObject.current_w // 2, infoObject.current_h // 2 - 50))
            quit_rect = quit_text.get_rect(center=(infoObject.current_w // 2, infoObject.current_h // 2 + 50))

            # Blit Text to Screen
            screen.blit(question_text, question_rect)
            screen.blit(continue_text, continue_rect)
            screen.blit(quit_text, quit_rect)
            pygame.display.flip()

            for event in pygame.event.get():
                if event.type == pygame.QUIT:
                    running = False
                elif event.type == pygame.KEYDOWN:
                    if event.key == pygame.K_y:
                        in_after_session_menu = False
                        in_menu = True
                        start_enable_time = time.time() + time_between_sessions # Enable the start button 180 seconds after the current time
                    elif event.key == pygame.K_n: 
                        # Not fully sure if all of the following lines are necessary, but they are functional
                        in_after_session_menu = False
                        running = False
                        board.stop_stream()
                        board.release_session()
                        pygame.quit()
                        sys.exit()
        else:
            # Display Current Trial Number
            screen.fill(BLACK)
            # Redraw green bars
            pygame.draw.rect(screen, GREEN, (*left_green_bar_pos, green_bar_width, green_bar_height))
            pygame.draw.rect(screen, GREEN, (*right_green_bar_pos, green_bar_width, green_bar_height))

            # Draw Current Trial Info
            trial_info = small_font.render(f"Trial {trial_number}/{total_trials}", True, WHITE)
            trial_info_rect = trial_info.get_rect(topright=(infoObject.current_w - 50, 50))
            screen.blit(trial_info, trial_info_rect)

            # Draw Focus Period '+' sign
            plus_text = large_font.render("+", True, WHITE)
            plus_rect = plus_text.get_rect(center=center_pos)
            screen.blit(plus_text, plus_rect)
            pygame.display.flip()

            # Collect data during focus period
            focus_duration = 3  # seconds
            focus_start_time = time.time()
            while time.time() - focus_start_time < focus_duration:
                for event in pygame.event.get():
                    if event.type == pygame.QUIT:
                        running = False
                        break
                    elif event.type == pygame.KEYDOWN:
                        if event.key == pygame.K_ESCAPE:
                            running = False
                            break
                # Placeholder for data collection during focus
                save_data()
                clock.tick(60)

            if not running:
                break

            # Show Arrow (Moved Up)
            arrow_length = 100
            arrow_color = WHITE
            arrow_width = 20
            arrow_y_offset = arrow_offset_y  # Move arrow up by arrow_offset_y pixels

            # Clear screen but keep green bars and trial info
            screen.fill(BLACK)
            # Redraw green bars
            pygame.draw.rect(screen, GREEN, (*left_green_bar_pos, green_bar_width, green_bar_height))
            pygame.draw.rect(screen, GREEN, (*right_green_bar_pos, green_bar_width, green_bar_height))
            # Redraw trial info
            screen.blit(trial_info, trial_info_rect)

            # Draw Arrow
            if direction == 'left':
                pygame.draw.polygon(screen, arrow_color, [
                    (center_pos[0] - arrow_length, center_pos[1] - arrow_y_offset),
                    (center_pos[0], center_pos[1] - arrow_y_offset - arrow_width),
                    (center_pos[0], center_pos[1] - arrow_y_offset + arrow_width)
                ])
            else:
                pygame.draw.polygon(screen, arrow_color, [
                    (center_pos[0] + arrow_length, center_pos[1] - arrow_y_offset),
                    (center_pos[0], center_pos[1] - arrow_y_offset - arrow_width),
                    (center_pos[0], center_pos[1] - arrow_y_offset + arrow_width)
                ])
            pygame.display.flip()

            # Wait before starting the loading bar
            pre_loading_duration = 1  # second
            pre_loading_start = time.time()
            while time.time() - pre_loading_start < pre_loading_duration:
                for event in pygame.event.get():
                    if event.type == pygame.QUIT:
                        running = False
                        break
                    elif event.type == pygame.KEYDOWN:
                        if event.key == pygame.K_ESCAPE:
                            running = False
                            break
                clock.tick(60)

            if not running:
                break

            # Loading Bar
            loading_duration = 7  # seconds
            loading_start_time = time.time()

            while time.time() - loading_start_time < loading_duration:
                for event in pygame.event.get():
                    if event.type == pygame.QUIT:
                        running = False
                        break
                    elif event.type == pygame.KEYDOWN:
                        if event.key == pygame.K_ESCAPE:
                            running = False
                            break
                        elif event.key == pygame.K_m:
                            in_trial_menu = True
                            break

                # Calculate loading bar progress
                elapsed_time = time.time() - loading_start_time
                loading_progress = elapsed_time / loading_duration

                screen.fill(BLACK)
                # Redraw green bars
                pygame.draw.rect(screen, GREEN, (*left_green_bar_pos, green_bar_width, green_bar_height))
                pygame.draw.rect(screen, GREEN, (*right_green_bar_pos, green_bar_width, green_bar_height))
                # Redraw trial info
                screen.blit(trial_info, trial_info_rect)

                # Redraw Arrow
                if direction == 'left':
                    pygame.draw.polygon(screen, arrow_color, [
                        (center_pos[0] - arrow_length, center_pos[1] - arrow_y_offset),
                        (center_pos[0], center_pos[1] - arrow_y_offset - arrow_width),
                        (center_pos[0], center_pos[1] - arrow_y_offset + arrow_width)
                    ])
                    # Calculate current length of the loading bar
                    # From center to left green bar
                    max_length = center_pos[0] - (left_green_bar_pos[0] + green_bar_width)
                    current_length = loading_progress * max_length

                    # Draw loading bar moving left from center
                    pygame.draw.rect(screen, WHITE, (
                        center_pos[0] - current_length,  # Start at center and move left
                        center_pos[1] - loading_bar_thickness // 2,
                        current_length,
                        loading_bar_thickness
                    ))
                else:
                    pygame.draw.polygon(screen, arrow_color, [
                        (center_pos[0] + arrow_length, center_pos[1] - arrow_y_offset),
                        (center_pos[0], center_pos[1] - arrow_y_offset - arrow_width),
                        (center_pos[0], center_pos[1] - arrow_y_offset + arrow_width)
                    ])
                    # Calculate current length of the loading bar
                    # From center to right green bar
                    max_length = (right_green_bar_pos[0]) - center_pos[0]
                    current_length = loading_progress * max_length

                    # Draw loading bar moving right from center
                    pygame.draw.rect(screen, WHITE, (
                        center_pos[0],  # Start at center and move right
                        center_pos[1] - loading_bar_thickness // 2,
                        current_length,
                        loading_bar_thickness
                    ))

                pygame.display.flip()
                # Placeholder for data collection during loading
                save_data()
                clock.tick(60)

            if not running:
                break

            # Optional rest period with accessible menu
            rest_duration = 2  # seconds
            rest_start_time = time.time()
            while time.time() - rest_start_time < rest_duration:
                for event in pygame.event.get():
                    if event.type == pygame.QUIT:
                        running = False
                        break
                    elif event.type == pygame.KEYDOWN:
                        if event.key == pygame.K_ESCAPE:
                            running = False
                            break
                        elif event.key == pygame.K_m:
                            in_trial_menu = True
                            break

                # Display Rest Text with Menu Instruction
                screen.fill(BLACK)
                # Redraw green bars
                pygame.draw.rect(screen, GREEN, (*left_green_bar_pos, green_bar_width, green_bar_height))
                pygame.draw.rect(screen, GREEN, (*right_green_bar_pos, green_bar_width, green_bar_height))
                # Redraw trial info
                screen.blit(trial_info, trial_info_rect)

                rest_text = small_font.render("Rest (Press M for Menu)", True, WHITE)
                rest_rect = rest_text.get_rect(center=center_pos)
                screen.blit(rest_text, rest_rect)
                pygame.display.flip()
                clock.tick(60)

            if not running:
                break

            # Alternate Direction
            direction = 'right' if direction == 'left' else 'left'
            trial_number += 1

            # Check if all trials are completed
            if trial_number > total_trials:
                # Display a completion message
                screen.fill(BLACK)
                completion_text = medium_font.render("All Trials Completed!", True, GREEN)
                completion_rect = completion_text.get_rect(center=center_pos)
                screen.blit(completion_text, completion_rect)
                pygame.display.flip()
                # Wait for 3 seconds before returning to menu
                time.sleep(3)
                trial_number = 1  # Reset trial number
                in_after_session_menu = True

    # Handle Trial Menu outside the main loop to avoid missing quit events
        while in_trial_menu and running:
            # Display Trial Menu (Accessible via 'M' during trials)
            screen.fill(BLACK)
            menu_title = medium_font.render("Trial Menu", True, WHITE)
            quit_text = medium_font.render("Press Q to Quit", True, RED)
            resume_text = medium_font.render("Press R to Resume", True, GREEN)

            # Positioning Text
            menu_title_rect = menu_title.get_rect(center=(infoObject.current_w // 2, infoObject.current_h // 3))
            quit_rect = quit_text.get_rect(center=(infoObject.current_w // 2, infoObject.current_h // 2))
            resume_rect = resume_text.get_rect(center=(infoObject.current_w // 2, infoObject.current_h // 2 + 100))

            # Blit Text to Screen
            screen.blit(menu_title, menu_title_rect)
            screen.blit(quit_text, quit_rect)
            screen.blit(resume_text, resume_rect)
            pygame.display.flip()

            for event in pygame.event.get():
                if event.type == pygame.QUIT:
                    running = False
                    in_trial_menu = False
                elif event.type == pygame.KEYDOWN:
                    if event.key == pygame.K_q:
                        running = False
                        in_trial_menu = False
                    elif event.key == pygame.K_r:
                        in_trial_menu = False


if __name__ == "__main__":
    main()<|MERGE_RESOLUTION|>--- conflicted
+++ resolved
@@ -43,12 +43,8 @@
     in_menu = True
     in_input = False
     in_trial_menu = False
-<<<<<<< HEAD
     in_questionaire_subject = False
-    direction = 'left'  # Start with 'left' and alternate
-=======
     in_after_session_menu = False
->>>>>>> f717c157
     trial_number = 1
     total_trials = 1 # Default number of trials
     time_between_sessions = 180 # number of seconds to wait between sessions of data collection
@@ -154,15 +150,10 @@
                 if event.type == pygame.QUIT:
                     running = False
                 elif event.type == pygame.KEYDOWN:
-<<<<<<< HEAD
-                    if event.key == pygame.K_s:
-                        in_menu = False
-                        in_questionaire_subject = True
-=======
                     if event.key == pygame.K_s: 
                         if time.time() >= start_enable_time:
                             in_menu = False
->>>>>>> f717c157
+                            in_questionaire_subject = True
                     elif event.key == pygame.K_n:
                         in_input = True
                         in_menu = False
